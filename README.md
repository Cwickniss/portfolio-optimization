--- conflicted
+++ resolved
@@ -131,11 +131,7 @@
 
 For the DQM single-period problem formulation, this demo gives the user the option to run a 
 grid search on the objective parameters, &alpha; and &gamma;. Note that &alpha; is the 
-<<<<<<< HEAD
-risk-aversion coefficient whereas &gamma; is a penalty coefficient used in DQM to enforce 
-=======
 risk-aversion coefficient whereas &gamma; is a penalty coefficient used in DQM to enforce
->>>>>>> 3db46a44
 the budget inequality. 
 
 The user can opt to run a grid search with DQM by providing a list of candidate values 
